package ethchain

import (
	"bytes"
	"fmt"
	"github.com/ethereum/eth-go/ethutil"
	"github.com/ethereum/eth-go/ethwire"
	"math/big"
	"sync"
	"time"
)

type BlockProcessor interface {
	ProcessBlock(block *Block)
}

type EthManager interface {
	StateManager() *StateManager
	BlockChain() *BlockChain
	TxPool() *TxPool
	Broadcast(msgType ethwire.MsgType, data []interface{})
	Reactor() *ethutil.ReactorEngine
}

type StateManager struct {
	// Mutex for locking the block processor. Blocks can only be handled one at a time
	mutex sync.Mutex

	// Canonical block chain
	bc *BlockChain
	// States for addresses. You can watch any address
	// at any given time
	addrStateStore *AddrStateStore

	// Stack for processing contracts
	stack *Stack
	// non-persistent key/value memory storage
	mem map[string]*big.Int

	Pow PoW

	Ethereum EthManager

	SecondaryBlockProcessor BlockProcessor

	// The managed states
	// Processor state. Anything processed will be applied to this
	// state
	procState *State
	// Comparative state it used for comparing and validating end
	// results
	compState *State

<<<<<<< HEAD
	// Mining state, solely used for mining
=======
>>>>>>> b15a4985
	miningState *State
}

func NewStateManager(ethereum EthManager) *StateManager {
	sm := &StateManager{
		stack:          NewStack(),
		mem:            make(map[string]*big.Int),
		Pow:            &EasyPow{},
		Ethereum:       ethereum,
		addrStateStore: NewAddrStateStore(),
		bc:             ethereum.BlockChain(),
	}
	sm.procState = ethereum.BlockChain().CurrentBlock.State()

	return sm
}

func (sm *StateManager) ProcState() *State {
	return sm.procState
}

func (sm *StateManager) MiningState() *State {
	return sm.miningState
}

// Watches any given address and puts it in the address state store
func (sm *StateManager) WatchAddr(addr []byte) *AccountState {
	//XXX account := sm.bc.CurrentBlock.state.GetAccount(addr)
	account := sm.procState.GetAccount(addr)

	return sm.addrStateStore.Add(addr, account)
}

func (sm *StateManager) GetAddrState(addr []byte) *AccountState {
	account := sm.addrStateStore.Get(addr)
	if account == nil {
		a := sm.bc.CurrentBlock.state.GetAccount(addr)
		account = &AccountState{Nonce: a.Nonce, Account: a}
	}

	return account
}

func (sm *StateManager) BlockChain() *BlockChain {
	return sm.bc
}

func (sm *StateManager) MakeContract(tx *Transaction) {
	contract := MakeContract(tx, sm.procState)
	if contract != nil {
		sm.procState.states[string(tx.Hash()[12:])] = contract.state
	}
}
func (sm *StateManager) ApplyTransaction(block *Block, tx *Transaction) {
}

func (sm *StateManager) ApplyTransactions(block *Block, txs []*Transaction) {
	// Process each transaction/contract
	for _, tx := range txs {
		// If there's no recipient, it's a contract
		if tx.IsContract() {
			sm.MakeContract(tx)
			//XXX block.MakeContract(tx)
		} else {
			if contract := sm.procState.GetContract(tx.Recipient); contract != nil {
				//XXX if contract := block.state.GetContract(tx.Recipient); contract != nil {
				sm.ProcessContract(contract, tx, block)
			} else {
				err := sm.Ethereum.TxPool().ProcessTransaction(tx, block)
				if err != nil {
					ethutil.Config.Log.Infoln("[STATE]", err)
				}
			}
		}
	}
}

// The prepare function, prepares the state manager for the next
// "ProcessBlock" action.
func (sm *StateManager) Prepare(processer *State, comparative *State) {
	sm.compState = comparative
	sm.procState = processer
}

func (sm *StateManager) PrepareMiningState() {
	sm.miningState = sm.BlockChain().CurrentBlock.State()
}

// Default prepare function
func (sm *StateManager) PrepareDefault(block *Block) {
	sm.Prepare(sm.BlockChain().CurrentBlock.State(), block.State())
}

// Block processing and validating with a given (temporarily) state
func (sm *StateManager) ProcessBlock(block *Block) error {
	// Processing a blocks may never happen simultaneously
	sm.mutex.Lock()
	defer sm.mutex.Unlock()
	// Defer the Undo on the Trie. If the block processing happened
	// we don't want to undo but since undo only happens on dirty
	// nodes this won't happen because Commit would have been called
	// before that.
	defer sm.bc.CurrentBlock.Undo()

	hash := block.Hash()

	if sm.bc.HasBlock(hash) {
		return nil
	}

	// Check if we have the parent hash, if it isn't known we discard it
	// Reasons might be catching up or simply an invalid block
	if !sm.bc.HasBlock(block.PrevHash) && sm.bc.CurrentBlock != nil {
		return ParentError(block.PrevHash)
	}

	// Process the transactions on to current block
	sm.ApplyTransactions(sm.bc.CurrentBlock, block.Transactions())

	// Block validation
	if err := sm.ValidateBlock(block); err != nil {
		return err
	}

	// I'm not sure, but I don't know if there should be thrown
	// any errors at this time.
	if err := sm.AccumelateRewards(block); err != nil {
		return err
	}

	// if !sm.compState.Cmp(sm.procState)
	if !sm.compState.Cmp(sm.procState) {
		//XXX return fmt.Errorf("Invalid merkle root. Expected %x, got %x", block.State().trie.Root, sm.bc.CurrentBlock.State().trie.Root)
		return fmt.Errorf("Invalid merkle root. Expected %x, got %x", sm.compState.trie.Root, sm.procState.trie.Root)
	}

	// Calculate the new total difficulty and sync back to the db
	if sm.CalculateTD(block) {
		// Sync the current block's state to the database and cancelling out the deferred Undo
		//XXX sm.bc.CurrentBlock.Sync()
		sm.procState.Sync()

		// Broadcast the valid block back to the wire
		//sm.Ethereum.Broadcast(ethwire.MsgBlockTy, []interface{}{block.Value().Val})

		// Add the block to the chain
		sm.bc.Add(block)

		// If there's a block processor present, pass in the block for further
		// processing
		if sm.SecondaryBlockProcessor != nil {
			sm.SecondaryBlockProcessor.ProcessBlock(block)
		}

<<<<<<< HEAD
		ethutil.Config.Log.Infof("[smGR] Added block #%d (%x)\n", block.BlockInfo().Number, block.Hash())
		sm.Ethereum.Reactor().Post("newBlock", block)
=======
		ethutil.Config.Log.Infof("[STATE] Added block #%d (%x)\n", block.BlockInfo().Number, block.Hash())
>>>>>>> b15a4985
	} else {
		fmt.Println("total diff failed")
	}

	return nil
}

func (sm *StateManager) CalculateTD(block *Block) bool {
	uncleDiff := new(big.Int)
	for _, uncle := range block.Uncles {
		uncleDiff = uncleDiff.Add(uncleDiff, uncle.Difficulty)
	}

	// TD(genesis_block) = 0 and TD(B) = TD(B.parent) + sum(u.difficulty for u in B.uncles) + B.difficulty
	td := new(big.Int)
	td = td.Add(sm.bc.TD, uncleDiff)
	td = td.Add(td, block.Difficulty)

	// The new TD will only be accepted if the new difficulty is
	// is greater than the previous.
	if td.Cmp(sm.bc.TD) > 0 {
		// Set the new total difficulty back to the block chain
		sm.bc.SetTotalDifficulty(td)

		return true
	}

	return false
}

// Validates the current block. Returns an error if the block was invalid,
// an uncle or anything that isn't on the current block chain.
// Validation validates easy over difficult (dagger takes longer time = difficult)
func (sm *StateManager) ValidateBlock(block *Block) error {
	// TODO
	// 2. Check if the difficulty is correct

	// Check each uncle's previous hash. In order for it to be valid
	// is if it has the same block hash as the current
	previousBlock := sm.bc.GetBlock(block.PrevHash)
	for _, uncle := range block.Uncles {
		if bytes.Compare(uncle.PrevHash, previousBlock.PrevHash) != 0 {
			return ValidationError("Mismatch uncle's previous hash. Expected %x, got %x", previousBlock.PrevHash, uncle.PrevHash)
		}
	}

	diff := block.Time - sm.bc.CurrentBlock.Time
	if diff < 0 {
		return ValidationError("Block timestamp less then prev block %v", diff)
	}

	// New blocks must be within the 15 minute range of the last block.
	if diff > int64(15*time.Minute) {
		return ValidationError("Block is too far in the future of last block (> 15 minutes)")
	}

	// Verify the nonce of the block. Return an error if it's not valid
	if !sm.Pow.Verify(block.HashNoNonce(), block.Difficulty, block.Nonce) {
		return ValidationError("Block's nonce is invalid (= %v)", block.Nonce)
	}

	return nil
}

func CalculateBlockReward(block *Block, uncleLength int) *big.Int {
	base := new(big.Int)
	for i := 0; i < uncleLength; i++ {
		base.Add(base, UncleInclusionReward)
	}
	return base.Add(base, BlockReward)
}

func CalculateUncleReward(block *Block) *big.Int {
	return UncleReward
}

func (sm *StateManager) AccumelateRewards(block *Block) error {
	// Get the coinbase rlp data
	//XXX addr := processor.state.GetAccount(block.Coinbase)
	addr := sm.procState.GetAccount(block.Coinbase)
	// Reward amount of ether to the coinbase address
	addr.AddFee(CalculateBlockReward(block, len(block.Uncles)))

	//XXX processor.state.UpdateAccount(block.Coinbase, addr)
	sm.procState.UpdateAccount(block.Coinbase, addr)

	for _, uncle := range block.Uncles {
		uncleAddr := sm.procState.GetAccount(uncle.Coinbase)
		uncleAddr.AddFee(CalculateUncleReward(uncle))

		//processor.state.UpdateAccount(uncle.Coinbase, uncleAddr)
		sm.procState.UpdateAccount(uncle.Coinbase, uncleAddr)
	}

	return nil
}

func (sm *StateManager) Stop() {
	sm.bc.Stop()
}

func (sm *StateManager) ProcessContract(contract *Contract, tx *Transaction, block *Block) {
	// Recovering function in case the VM had any errors
	/*
		defer func() {
			if r := recover(); r != nil {
				fmt.Println("Recovered from VM execution with err =", r)
			}
		}()
	*/

	vm := &Vm{}
	//vm.Process(contract, block.state, RuntimeVars{
	vm.Process(contract, sm.procState, RuntimeVars{
		address:     tx.Hash()[12:],
		blockNumber: block.BlockInfo().Number,
		sender:      tx.Sender(),
		prevHash:    block.PrevHash,
		coinbase:    block.Coinbase,
		time:        block.Time,
		diff:        block.Difficulty,
		txValue:     tx.Value,
		txData:      tx.Data,
	})
}<|MERGE_RESOLUTION|>--- conflicted
+++ resolved
@@ -51,10 +51,7 @@
 	// results
 	compState *State
 
-<<<<<<< HEAD
 	// Mining state, solely used for mining
-=======
->>>>>>> b15a4985
 	miningState *State
 }
 
@@ -209,12 +206,8 @@
 			sm.SecondaryBlockProcessor.ProcessBlock(block)
 		}
 
-<<<<<<< HEAD
-		ethutil.Config.Log.Infof("[smGR] Added block #%d (%x)\n", block.BlockInfo().Number, block.Hash())
+		ethutil.Config.Log.Infof("[STATE] Added block #%d (%x)\n", block.BlockInfo().Number, block.Hash())
 		sm.Ethereum.Reactor().Post("newBlock", block)
-=======
-		ethutil.Config.Log.Infof("[STATE] Added block #%d (%x)\n", block.BlockInfo().Number, block.Hash())
->>>>>>> b15a4985
 	} else {
 		fmt.Println("total diff failed")
 	}
