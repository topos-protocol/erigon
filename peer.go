--- conflicted
+++ resolved
@@ -131,11 +131,7 @@
 	// Last received pong message
 	lastPong          int64
 	lastBlockReceived time.Time
-<<<<<<< HEAD
-	lastHashReceived  time.Time
-=======
 	LastHashReceived  time.Time
->>>>>>> cba2f6c2
 
 	host             []byte
 	port             uint16
@@ -513,11 +509,7 @@
 						hash := it.Value().Bytes()
 
 						p.lastReceivedHash = hash
-<<<<<<< HEAD
-						p.lastHashReceived = time.Now()
-=======
 						p.LastHashReceived = time.Now()
->>>>>>> cba2f6c2
 
 						if blockPool.HasCommonHash(hash) {
 							foundCommonHash = true
@@ -525,11 +517,7 @@
 							break
 						}
 
-<<<<<<< HEAD
-						blockPool.AddHash(hash)
-=======
 						blockPool.AddHash(hash, p)
->>>>>>> cba2f6c2
 					}
 
 					if !foundCommonHash && msg.Data.Len() != 0 {
@@ -550,23 +538,6 @@
 
 						p.lastBlockReceived = time.Now()
 					}
-<<<<<<< HEAD
-
-					var err error
-					blockPool.CheckLinkAndProcess(func(block *ethchain.Block) {
-						err = p.ethereum.StateManager().Process(block, false)
-					})
-
-					if err != nil {
-						peerlogger.Infoln(err)
-					} /*else {
-						// Don't trigger if there's just one block.
-						if blockPool.Len() != 0 && msg.Data.Len() > 1 {
-							p.FetchBlocks()
-						}
-					}*/
-=======
->>>>>>> cba2f6c2
 				}
 			}
 		}
@@ -608,26 +579,12 @@
 			if self.IsCap("eth") {
 				var (
 					sinceBlock = time.Since(self.lastBlockReceived)
-<<<<<<< HEAD
-					sinceHash  = time.Since(self.lastHashReceived)
-=======
 					sinceHash  = time.Since(self.LastHashReceived)
->>>>>>> cba2f6c2
 				)
 
 				if sinceBlock > 5*time.Second && sinceHash > 5*time.Second {
 					self.catchingUp = false
 				}
-<<<<<<< HEAD
-
-				if sinceHash > 10*time.Second && self.ethereum.blockPool.Len() != 0 {
-					// XXX While this is completely and utterly incorrect, in order to do anything on the test net is to do it this way
-					// Assume that when fetching hashes timeouts, we are done.
-					//self.FetchHashes()
-					self.FetchBlocks()
-				}
-=======
->>>>>>> cba2f6c2
 			}
 		case <-self.quit:
 			break out
