--- conflicted
+++ resolved
@@ -248,17 +248,9 @@
 }
 
 func NewBlockReader(snapshots services.BlockSnapshots, borSnapshots services.BlockSnapshots) *BlockReader {
-<<<<<<< HEAD
-	if borSnapshots != nil {
-		return &BlockReader{sn: snapshots.(*RoSnapshots), borSn: borSnapshots.(*BorRoSnapshots)}
-	} else {
-		return &BlockReader{sn: snapshots.(*RoSnapshots)}
-	}
-=======
 	borSn, _ := borSnapshots.(*BorRoSnapshots)
 	sn, _ := snapshots.(*RoSnapshots)
 	return &BlockReader{sn: sn, borSn: borSn}
->>>>>>> 8669a82f
 }
 
 func (r *BlockReader) CanPruneTo(currentBlockInDB uint64) uint64 {
